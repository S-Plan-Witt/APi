--- conflicted
+++ resolved
@@ -153,43 +153,22 @@
         });
     }
 
-<<<<<<< HEAD
     save(): Promise<Course> {
-=======
-    /**
-     * Returns a course if found else rejects
-     * @param subject
-     * @param grade
-     * @param group
-     */
-    static getByFields(subject: string, grade: string, group: string): Promise<Course> {
->>>>>>> e67f9865
-        return new Promise(async (resolve, reject) => {
-            let conn;
-            try {
-<<<<<<< HEAD
+        return new Promise(async (resolve, reject) => {
+            let conn;
+            try {
                 let result = await conn.query("INSERT INTO `courses` (grade, subject, `group`, teacherId) VALUES (?, ?, ?, ?);", [this.grade, this.subject, this.group, this.teacherId]);
                 this.id = result.insertId;
                 await Moodle.createCourse(this)
                 resolve(this);
-=======
-                conn = await global.mySQLPool.getConnection();
-                let rows = await conn.query("SELECT * FROM courses WHERE (subject=? && `grade`=? && `group`=?)", [subject, grade, group]);
-                if (rows.length !== 1) {
-                    reject("Course not found")
-                } else {
-                    resolve(new Course(rows[0]["grade"], rows[0]["subject"], rows[0]["group"], false, rows[0]["id_courses"]));
-                }
->>>>>>> e67f9865
-            } catch (e) {
-                reject(e);
-            } finally {
-                await conn.end();
-            }
-        });
-    }
-
-<<<<<<< HEAD
+            } catch (e) {
+                reject(e);
+            } finally {
+                await conn.end();
+            }
+        });
+    }
+
     delete() {
         return new Promise(async (resolve, reject) => {
             let lessons: Lesson[] = await this.getLessons();
@@ -207,23 +186,6 @@
                 await conn.query("DELETE FROM user_student_courses WHERE courseId=?", [this.id]);
                 await conn.query("DELETE FROM courses WHERE id_courses=?", [this.id]);
                 resolve(this);
-=======
-    /**
-     * Returns a course with the given id or rejects
-     * @param id
-     */
-    static getById(id: number): Promise<Course> {
-        return new Promise(async (resolve, reject) => {
-            let conn;
-            try {
-                conn = await global.mySQLPool.getConnection();
-                let rows = await conn.query("SELECT * FROM courses WHERE (id_courses=?)", [id]);
-                if (rows.length === 1) {
-                    resolve(new Course(rows[0]["grade"], rows[0]["subject"], rows[0]["group"], false, rows[0]["id_courses"], rows[0]["teacherId"]));
-                } else {
-                    reject()
-                }
->>>>>>> e67f9865
             } catch (e) {
                 reject(e);
             } finally {
@@ -257,15 +219,7 @@
         });
     }
 
-<<<<<<< HEAD
     getLessons(): Promise<Lesson[]> {
-=======
-    /**
-     * Returns all Courses
-     * @returns {Promise<Course[]>}
-     */
-    static getAll(): Promise<Course[]> {
->>>>>>> e67f9865
         return new Promise(async (resolve, reject) => {
             let conn;
             try {
@@ -300,7 +254,6 @@
         });
     }
 
-<<<<<<< HEAD
     getUsers() : Promise<User[]>{
         return new Promise(async (resolve, reject) => {
             let conn = await global.mySQLPool.getConnection();
@@ -316,39 +269,6 @@
                 }
 
                 resolve(users);
-=======
-    delete() {
-        return new Promise(async (resolve, reject) => {
-            let conn = await global.mySQLPool.getConnection();
-            try {
-                await conn.query("DELETE FROM courses WHERE id_courses=?", [this.id]);
-                resolve(this);
-            } catch (e) {
-                reject(e);
-            } finally {
-                await conn.end();
-            }
-        });
-    }
-
-    /**
-     * Get all student devices associated with the given course
-     * @returns Promise {device}
-     */
-    getStudentDevices() {
-        return new Promise(async (resolve, reject) => {
-            let conn = await global.mySQLPool.getConnection();
-            try {
-                let rows = await conn.query("SELECT user_student_courses.*, devices.* FROM user_student_courses LEFT JOIN devices ON user_student_courses.user_id = devices.userID WHERE (`courseId`=? )", [this.id]);
-
-                let devices: any = [];
-                rows.forEach((row: any) => {
-                    if (row.deviceIdentifier != null) {
-                        let device = new Device(row.platform, row.id_devices, row.userId, row.added, row.deviceIdentifier);
-                        devices.push(device);
-                    }
-                });
-                resolve(devices);
             } catch (e) {
                 global.logger.log({
                     level: 'error',
@@ -360,33 +280,6 @@
             } finally {
                 await conn.end();
             }
-        });
-    }
-
-    getLessons(): Promise<Lesson[]> {
-        return new Promise(async (resolve, reject) => {
-            let conn;
-            try {
-                conn = await global.mySQLPool.getConnection();
-                let lessons: Lesson[] = [];
-                assert(this.id != null);
-                let rows = await conn.query("SELECT * FROM lessons WHERE courseId = ?", [this.id]);
-                rows.forEach((row: any) => {
-                    lessons.push(new Lesson(this, row["lesson"], row["weekday"], row["room"], row["id_lessons"]));
-                });
-                resolve(lessons);
->>>>>>> e67f9865
-            } catch (e) {
-                global.logger.log({
-                    level: 'error',
-                    label: 'User',
-                    message: 'Class: User; Function: getStudentDevicesByCourse: ' + JSON.stringify(e),
-                    file: path.basename(__filename)
-                })
-                reject(e);
-            } finally {
-                await conn.end();
-            }
 
         });
     }
